--- conflicted
+++ resolved
@@ -185,24 +185,15 @@
 	// GW is the Route Gateway.
 	GW string
 
-<<<<<<< HEAD
+	// IP is the assigned IP.
+	IP string
+
+	// MTU is the configured MTU pushed by the remote.
+	MTU int
+
 	// NetMask is the netmask configured on the TUN interface, pushed by the ifconfig command.
 	NetMask string
 
-=======
->>>>>>> cddc4362
-	// IP is the assigned IP.
-	IP string
-
-	// MTU is the configured MTU pushed by the remote.
-	MTU int
-
-<<<<<<< HEAD
-=======
-	// NetMask is the netmask configured on the TUN interface, pushed by the ifconfig command.
-	NetMask string
-
->>>>>>> cddc4362
 	// PeerID is the peer-id assigned to us by the remote.
 	PeerID int
 }
