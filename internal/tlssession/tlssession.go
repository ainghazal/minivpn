package tlssession

import (
<<<<<<< HEAD
	"context"
=======
>>>>>>> ef28d313
	"fmt"
	"net"

	"github.com/ooni/minivpn/internal/model"
	"github.com/ooni/minivpn/internal/session"
	"github.com/ooni/minivpn/internal/workers"
	tls "github.com/refraction-networking/utls"
)

var (
	serviceName = "tlssession"
)

// Service is the tlssession service. Make sure you initialize
// the channels before invoking [Service.StartWorkers].
type Service struct {
	// NotifyTLS is a channel where we receive incoming notifications.
	NotifyTLS chan *model.Notification

	// KeyUP is used to send newly negotiated data channel keys ready to be
	// used.
	KeyUp *chan *session.DataChannelKey

	// TLSRecordUp is data coming up from the control channel layer to us.
	// TODO(ainghazal): considere renaming when we have merged the whole
	// set of components. This name might not give a good idea of what the bytes being
	// moved around are - this is a serialized control channel packet, which is
	// mainly used to do the initial handshake and then receive control
	// packets encrypted with this TLS session.
	TLSRecordUp chan []byte

	// TLSRecordDown is data being transferred down from us to the control
	// channel.
	TLSRecordDown *chan []byte
}

// StartWorkers starts the tlssession workers. See the [ARCHITECTURE]
// file for more information about the packet-muxer workers.
//
// [ARCHITECTURE]: https://github.com/ooni/minivpn/blob/main/ARCHITECTURE.md
func (svc *Service) StartWorkers(
	logger model.Logger,
	workersManager *workers.Manager,
	sessionManager *session.Manager,
	options *model.Options,
) {
	ws := &workersState{
		logger:         logger,
		notifyTLS:      svc.NotifyTLS,
		options:        options,
		keyUp:          *svc.KeyUp,
		tlsRecordDown:  *svc.TLSRecordDown,
		tlsRecordUp:    svc.TLSRecordUp,
		sessionManager: sessionManager,
		workersManager: workersManager,
	}
	workersManager.StartWorker(ws.worker)
}

// workersState contains the control channel state.
type workersState struct {
	logger         model.Logger
	notifyTLS      <-chan *model.Notification
	options        *model.Options
	tlsRecordDown  chan<- []byte
	tlsRecordUp    <-chan []byte
	keyUp          chan<- *session.DataChannelKey
	sessionManager *session.Manager
	workersManager *workers.Manager
}

// worker is the main loop of the tlssession
func (ws *workersState) worker() {
	workerName := fmt.Sprintf("%s: worker", serviceName)

	defer func() {
		ws.workersManager.OnWorkerDone(workerName)
		ws.workersManager.StartShutdown()
	}()

	ws.logger.Debugf("%s: started", workerName)
	for {
		select {
		case notif := <-ws.notifyTLS:
			if (notif.Flags & model.NotificationReset) != 0 {
				if err := ws.tlsAuth(); err != nil {
					ws.logger.Warnf("%s: %s", workerName, err.Error())
					// TODO: is it worth checking the return value and stopping?
				}
			}

		case <-ws.workersManager.ShouldShutdown():
			return
		}
	}
}

// tlsAuth runs the TLS auth algorithm
func (ws *workersState) tlsAuth() error {
	// create the BIO to use channels as a socket
	conn := newTLSBio(ws.tlsRecordUp, ws.tlsRecordDown)
	defer conn.Close()

	// we construct the certCfg from options, that has access to the certificate material
	certCfg, err := newCertConfigFromOptions(ws.options)
	if err != nil {
		return err
	}

	// tlsConf is a tls.Config obtained from our own initialization function
	tlsConf, err := initTLSFn(certCfg)
	if err != nil {
		return err
	}

	// run the real algorithm in a background goroutine
	errorch := make(chan error)
	go ws.doTLSAuth(conn, tlsConf, errorch)

	// make sure we timeout after 60 seconds anyway
<<<<<<< HEAD
	// TODO: move this to the TUN layer ------------------------------------
	ctx, cancel := context.WithTimeout(context.Background(), 60*time.Second)
	defer cancel()
=======
	// FIXME -- moved this timeout to TUN --------------------------------------------------
	// ctx, cancel := context.WithTimeout(context.Background(), 60*time.Second)
	// defer cancel()
>>>>>>> ef28d313

	select {
	case err := <-errorch:
		return err

	// case <-ctx.Done():
	//	return ctx.Err()

	case <-ws.workersManager.ShouldShutdown():
		return workers.ErrShutdown
	}
}

// doTLSAuth is the internal implementation of tlsAuth such that tlsAuth
// can interrupt this function early if needed.
func (ws *workersState) doTLSAuth(conn net.Conn, config *tls.Config, errorch chan<- error) {
	ws.logger.Debug("tlsession: doTLSAuth: started")
	defer ws.logger.Debug("tlssession: doTLSAuth: done")

	// do the TLS handshake
	tlsConn, err := tlsHandshakeFn(conn, config)
	if err != nil {
		errorch <- err
		return
	}

	// we need the active key to create the first control message
	activeKey, err := ws.sessionManager.ActiveKey()
	if err != nil {
		errorch <- err
		return
	}

	// send the first control message with random material
	if err := ws.sendAuthRequestMessage(tlsConn, activeKey); err != nil {
		errorch <- err
		return
	}
	ws.sessionManager.SetNegotiationState(session.S_SENT_KEY)

	// read the server's keySource and options
	remoteKey, serverOptions, err := ws.recvAuthReplyMessage(tlsConn)
	if err != nil {
		errorch <- err
		return
	}
	ws.logger.Debugf("Remote options: %s", serverOptions)

	// init the tunnel info
	if err := ws.sessionManager.InitTunnelInfo(serverOptions); err != nil {
		errorch <- err
		return
	}

	// add the remote key to the active key
	activeKey.AddRemoteKey(remoteKey)
	ws.sessionManager.SetNegotiationState(session.S_GOT_KEY)

	// send the push request
	if err := ws.sendPushRequestMessage(tlsConn); err != nil {
		errorch <- err
		return
	}

	// obtain tunnel info from the push response
	tinfo, err := ws.recvPushResponseMessage(tlsConn)
	if err != nil {
		errorch <- err
		return
	}

	// update with extra information obtained from push response
	ws.sessionManager.UpdateTunnelInfo(tinfo)

	// progress to the ACTIVE state
	ws.sessionManager.SetNegotiationState(session.S_ACTIVE)

	// notify the datachannel that we've got a key pair ready to use
	ws.keyUp <- activeKey

	errorch <- nil
}

// sendAuthRequestMessage sends the auth request message
func (ws *workersState) sendAuthRequestMessage(tlsConn net.Conn, activeKey *session.DataChannelKey) error {
	// this message is sending our options and asking the server to get AUTH
	ctrlMsg, err := encodeClientControlMessageAsBytes(activeKey.Local(), ws.options)
	if err != nil {
		return err
	}

	// let's fire off the message
	_, err = tlsConn.Write(ctrlMsg)
	return err
}

// recvAuthReplyMessage reads and parses the first control response.
func (ws *workersState) recvAuthReplyMessage(conn net.Conn) (*session.KeySource, string, error) {
	// read raw bytes
	buffer := make([]byte, 1<<17)
	count, err := conn.Read(buffer)
	if err != nil {
		return nil, "", err
	}
	data := buffer[:count]

	// parse what we received
	return parseServerControlMessage(data)
}

// sendPushRequestMessage sends the push request message
func (ws *workersState) sendPushRequestMessage(conn net.Conn) error {
	data := append([]byte("PUSH_REQUEST"), 0x00)
	_, err := conn.Write(data)
	return err
}

// recvPushResponseMessage receives and parses the push response message
func (ws *workersState) recvPushResponseMessage(conn net.Conn) (*model.TunnelInfo, error) {
	// read raw bytes
	buffer := make([]byte, 1<<17)
	count, err := conn.Read(buffer)
	if err != nil {
		return nil, err
	}
	data := buffer[:count]

	// parse what we received
	return parseServerPushReply(ws.logger, data)
}<|MERGE_RESOLUTION|>--- conflicted
+++ resolved
@@ -1,10 +1,6 @@
 package tlssession
 
 import (
-<<<<<<< HEAD
-	"context"
-=======
->>>>>>> ef28d313
 	"fmt"
 	"net"
 
@@ -124,23 +120,9 @@
 	errorch := make(chan error)
 	go ws.doTLSAuth(conn, tlsConf, errorch)
 
-	// make sure we timeout after 60 seconds anyway
-<<<<<<< HEAD
-	// TODO: move this to the TUN layer ------------------------------------
-	ctx, cancel := context.WithTimeout(context.Background(), 60*time.Second)
-	defer cancel()
-=======
-	// FIXME -- moved this timeout to TUN --------------------------------------------------
-	// ctx, cancel := context.WithTimeout(context.Background(), 60*time.Second)
-	// defer cancel()
->>>>>>> ef28d313
-
 	select {
 	case err := <-errorch:
 		return err
-
-	// case <-ctx.Done():
-	//	return ctx.Err()
 
 	case <-ws.workersManager.ShouldShutdown():
 		return workers.ErrShutdown
